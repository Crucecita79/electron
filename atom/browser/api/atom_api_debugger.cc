// Copyright (c) 2016 GitHub, Inc.
// Use of this source code is governed by the MIT license that can be
// found in the LICENSE file.

#include "atom/browser/api/atom_api_debugger.h"

#include <string>

#include "atom/browser/atom_browser_main_parts.h"
#include "atom/common/native_mate_converters/callback.h"
#include "atom/common/native_mate_converters/value_converter.h"
#include "base/json/json_writer.h"
#include "content/public/browser/devtools_agent_host.h"
#include "content/public/browser/web_contents.h"
#include "native_mate/dictionary.h"
#include "native_mate/object_template_builder.h"

#include "atom/common/node_includes.h"

using content::DevToolsAgentHost;

namespace atom {

namespace api {

Debugger::Debugger(v8::Isolate* isolate, content::WebContents* web_contents)
    : web_contents_(web_contents),
      previous_request_id_(0) {
  Init(isolate);
}

Debugger::~Debugger() {
}

void Debugger::AgentHostClosed(DevToolsAgentHost* agent_host,
                               bool replaced_with_another_client) {
  std::string detach_reason = "target closed";
  if (replaced_with_another_client)
    detach_reason = "replaced with devtools";
  Emit("detach", detach_reason);
}

void Debugger::DispatchProtocolMessage(DevToolsAgentHost* agent_host,
                                       const std::string& message) {
  DCHECK(agent_host == agent_host_.get());

<<<<<<< HEAD
  std::unique_ptr<base::Value> parsed_message(base::JSONReader::Read(message));
  if (!parsed_message->IsType(base::Value::Type::DICTIONARY))
=======
  v8::Locker locker(isolate());
  v8::HandleScope handle_scope(isolate());

  v8::Local<v8::String> local_message =
      v8::String::NewFromUtf8(isolate(), message.data());
  v8::MaybeLocal<v8::Value> parsed_message = v8::JSON::Parse(
      isolate()->GetCurrentContext(), local_message);
  if (parsed_message.IsEmpty()) {
>>>>>>> 96ca6238
    return;
  }

  std::unique_ptr<base::DictionaryValue> dict(new base::DictionaryValue());
  if (!mate::ConvertFromV8(isolate(), parsed_message.ToLocalChecked(),
                           dict.get())) {
    return;
  }

  int id;
  if (!dict->GetInteger("id", &id)) {
    std::string method;
    if (!dict->GetString("method", &method))
      return;
    base::DictionaryValue* params_value = nullptr;
    base::DictionaryValue params;
    if (dict->GetDictionary("params", &params_value))
      params.Swap(params_value);
    Emit("message", method, params);
  } else {
    auto send_command_callback = pending_requests_[id];
    pending_requests_.erase(id);
    if (send_command_callback.is_null())
      return;
    base::DictionaryValue* error_body = nullptr;
    base::DictionaryValue error;
    if (dict->GetDictionary("error", &error_body))
      error.Swap(error_body);

    base::DictionaryValue* result_body = nullptr;
    base::DictionaryValue result;
    if (dict->GetDictionary("result", &result_body))
      result.Swap(result_body);
    send_command_callback.Run(error, result);
  }
}

void Debugger::Attach(mate::Arguments* args) {
  std::string protocol_version;
  args->GetNext(&protocol_version);

  if (!protocol_version.empty() &&
      !DevToolsAgentHost::IsSupportedProtocolVersion(protocol_version)) {
    args->ThrowError("Requested protocol version is not supported");
    return;
  }
  agent_host_ = DevToolsAgentHost::GetOrCreateFor(web_contents_);
  if (!agent_host_.get()) {
    args->ThrowError("No target available");
    return;
  }
  if (agent_host_->IsAttached()) {
    args->ThrowError("Another debugger is already attached to this target");
    return;
  }

  agent_host_->AttachClient(this);
}

bool Debugger::IsAttached() {
  return agent_host_.get() ? agent_host_->IsAttached() : false;
}

void Debugger::Detach() {
  if (!agent_host_.get())
    return;
  agent_host_->DetachClient(this);
  AgentHostClosed(agent_host_.get(), false);
  agent_host_ = nullptr;
}

void Debugger::SendCommand(mate::Arguments* args) {
  if (!agent_host_.get())
    return;

  std::string method;
  if (!args->GetNext(&method)) {
    args->ThrowError();
    return;
  }
  base::DictionaryValue command_params;
  args->GetNext(&command_params);
  SendCommandCallback callback;
  args->GetNext(&callback);

  base::DictionaryValue request;
  int request_id = ++previous_request_id_;
  pending_requests_[request_id] = callback;
  request.SetInteger("id", request_id);
  request.SetString("method", method);
  if (!command_params.empty())
    request.Set("params", command_params.DeepCopy());

  std::string json_args;
  base::JSONWriter::Write(request, &json_args);
  agent_host_->DispatchProtocolMessage(this, json_args);
}

// static
mate::Handle<Debugger> Debugger::Create(
    v8::Isolate* isolate,
    content::WebContents* web_contents) {
  return mate::CreateHandle(isolate, new Debugger(isolate, web_contents));
}

// static
void Debugger::BuildPrototype(v8::Isolate* isolate,
                              v8::Local<v8::FunctionTemplate> prototype) {
  prototype->SetClassName(mate::StringToV8(isolate, "Debugger"));
  mate::ObjectTemplateBuilder(isolate, prototype->PrototypeTemplate())
      .SetMethod("attach", &Debugger::Attach)
      .SetMethod("isAttached", &Debugger::IsAttached)
      .SetMethod("detach", &Debugger::Detach)
      .SetMethod("sendCommand", &Debugger::SendCommand);
}

}  // namespace api

}  // namespace atom

namespace {

using atom::api::Debugger;

void Initialize(v8::Local<v8::Object> exports, v8::Local<v8::Value> unused,
                v8::Local<v8::Context> context, void* priv) {
  v8::Isolate* isolate = context->GetIsolate();
  mate::Dictionary(isolate, exports)
      .Set("Debugger", Debugger::GetConstructor(isolate)->GetFunction());
}

}  // namespace

NODE_MODULE_CONTEXT_AWARE_BUILTIN(atom_browser_debugger, Initialize);<|MERGE_RESOLUTION|>--- conflicted
+++ resolved
@@ -44,10 +44,6 @@
                                        const std::string& message) {
   DCHECK(agent_host == agent_host_.get());
 
-<<<<<<< HEAD
-  std::unique_ptr<base::Value> parsed_message(base::JSONReader::Read(message));
-  if (!parsed_message->IsType(base::Value::Type::DICTIONARY))
-=======
   v8::Locker locker(isolate());
   v8::HandleScope handle_scope(isolate());
 
@@ -56,7 +52,6 @@
   v8::MaybeLocal<v8::Value> parsed_message = v8::JSON::Parse(
       isolate()->GetCurrentContext(), local_message);
   if (parsed_message.IsEmpty()) {
->>>>>>> 96ca6238
     return;
   }
 
