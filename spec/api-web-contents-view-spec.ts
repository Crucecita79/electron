--- conflicted
+++ resolved
@@ -4,16 +4,13 @@
 import { BaseWindow, WebContentsView } from 'electron/main';
 
 describe('WebContentsView', () => {
-<<<<<<< HEAD
   afterEach(closeAllWindows);
-=======
-  let w: BaseWindow;
+  // let w: BaseWindow;
 
-  afterEach(async () => {
-    await closeWindow(w as any);
-    w = null as unknown as BaseWindow;
-  });
->>>>>>> b8ac7983
+  // afterEach(async () => {
+  //   await closeWindow(w as any);
+  //   w = null as unknown as BaseWindow;
+  // });
 
   it('can be used as content view', () => {
     const w = new BaseWindow({ show: false });
