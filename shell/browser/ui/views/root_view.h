--- conflicted
+++ resolved
@@ -49,10 +49,7 @@
   views::View* GetMainView() { return main_view_; }
 
   // views::View:
-<<<<<<< HEAD
-=======
   void Layout(PassKey) override;
->>>>>>> 995f3dc1
   gfx::Size GetMinimumSize() const override;
   gfx::Size GetMaximumSize() const override;
   bool AcceleratorPressed(const ui::Accelerator& accelerator) override;
